--- conflicted
+++ resolved
@@ -67,18 +67,11 @@
     - uses: Swatinem/rust-cache@v2
     - uses: taiki-e/install-action@cargo-hack
     - name: Default features
-<<<<<<< HEAD
       run: cargo hack check --locked --rust-version --ignore-private --workspace --all-targets
     - name: All features
       run: cargo hack check --all-features --locked --rust-version --ignore-private --workspace --all-targets
     - name: No-default features
       run: cargo hack check --no-default-features --locked --rust-version --ignore-private --workspace --all-targets
-  # Make sure the library builds with all dependencies downgraded to their
-  # oldest versions allowed by the semver spec. This ensures we have not
-  # under-specified any dependency
-=======
-      run: cargo hack check --feature-powerset --locked --rust-version --ignore-private --workspace --all-targets
->>>>>>> 87d9ae55
   minimal-versions:
     name: Minimal versions
     runs-on: ubuntu-latest
