--- conflicted
+++ resolved
@@ -53,12 +53,7 @@
       with:
         toolchain: stable
     - uses: Swatinem/rust-cache@v2
-<<<<<<< HEAD
-    - name: Update dependencues
-=======
-    - uses: taiki-e/install-action@cargo-hack
     - name: Update dependencies
->>>>>>> 87d9ae55
       run: cargo update
     - name: Default features
       run: cargo test --workspace --all-targets
